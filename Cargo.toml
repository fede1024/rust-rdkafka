[package]
name = "rdkafka"
version = "0.31.0"
authors = ["Federico Giraud <giraud.federico@gmail.com>"]
repository = "https://github.com/fede1024/rust-rdkafka"
readme = "README.md"
license = "MIT"
description = "Rust wrapper for librdkafka"
keywords = ["kafka", "rdkafka"]
categories = ["api-bindings"]
edition = "2018"
exclude = ["Cargo.lock"]

[workspace]
members = ["rdkafka-sys"]

[dependencies]
rdkafka-sys = { path = "rdkafka-sys", version = "4.4.0", default-features = false }
futures-channel = "0.3.0"
futures-executor = { version = "0.3.0", optional = true }
futures-util = { version = "0.3.0", default-features = false }
libc = "0.2.0"
log = "0.4.8"
serde = { version = "1.0.0", features = ["derive"] }
<<<<<<< HEAD
serde_json = "1.0.0"
byteorder = "1.3.2"
=======
serde_derive = "1.0.0"
serde_json = "1.0.0"
slab = "0.4"
tokio = { version = "1.18", features = ["rt", "time"], optional = true }
tracing = { version = "0.1.30", optional = true }
>>>>>>> 978123f1

[dev-dependencies]
async-std = { version = "1.9.0", features = ["attributes"] }
backoff = "0.1.5"
chrono = "0.4.0"
clap = "2.18.0"
env_logger = "0.9.0"
futures = "0.3.0"
hdrhistogram = "7.0.0"
maplit = "1.0.2"
rand = "0.3.15"
regex = "1.1.6"
smol = "1.2.4"
tokio = { version = "1.18", features = ["macros", "rt-multi-thread", "time"] }

# These features are re-exports of the features that the rdkafka-sys crate
# provides. See the rdkafka-sys documentation for details.
[features]
default = ["libz", "tokio"]
naive-runtime = ["futures-executor"]
cmake-build = ["rdkafka-sys/cmake-build"]
cmake_build = ["rdkafka-sys/cmake_build"]
dynamic-linking = ["rdkafka-sys/dynamic-linking"]
dynamic_linking = ["rdkafka-sys/dynamic_linking"]
ssl = ["rdkafka-sys/ssl"]
ssl-vendored = ["rdkafka-sys/ssl-vendored"]
gssapi = ["rdkafka-sys/gssapi"]
gssapi-vendored = ["rdkafka-sys/gssapi-vendored"]
sasl = ["rdkafka-sys/sasl"]
libz = ["rdkafka-sys/libz"]
libz-static = ["rdkafka-sys/libz-static"]
curl = ["rdkafka-sys/curl"]
curl-static = ["rdkafka-sys/curl-static"]
zstd = ["rdkafka-sys/zstd"]
zstd-pkg-config = ["rdkafka-sys/zstd-pkg-config"]
external-lz4 = ["rdkafka-sys/external-lz4"]
external_lz4 = ["rdkafka-sys/external_lz4"]

[package.metadata.docs.rs]
# docs.rs doesn't allow writing to ~/.cargo/registry (reasonably), so we have to
# use the CMake build for a proper out-of-tree build.
features = ["cmake-build", "naive-runtime", "tracing", "tokio"]
rustdoc-args = ["--cfg", "docsrs"]<|MERGE_RESOLUTION|>--- conflicted
+++ resolved
@@ -22,16 +22,12 @@
 libc = "0.2.0"
 log = "0.4.8"
 serde = { version = "1.0.0", features = ["derive"] }
-<<<<<<< HEAD
-serde_json = "1.0.0"
 byteorder = "1.3.2"
-=======
 serde_derive = "1.0.0"
 serde_json = "1.0.0"
 slab = "0.4"
 tokio = { version = "1.18", features = ["rt", "time"], optional = true }
 tracing = { version = "0.1.30", optional = true }
->>>>>>> 978123f1
 
 [dev-dependencies]
 async-std = { version = "1.9.0", features = ["attributes"] }
