//! Error manipulations.

use std::error::Error;
use std::ffi::{self, CStr};
use std::fmt;
use std::ptr;
use std::sync::Arc;

use rdkafka_sys as rdsys;
use rdkafka_sys::types::*;

use crate::util::{KafkaDrop, NativePtr};

// Re-export rdkafka error code
pub use rdsys::types::RDKafkaErrorCode;

/// Kafka result.
pub type KafkaResult<T> = Result<T, KafkaError>;

/// Verify if the value represents an error condition.
///
/// Some librdkafka codes are informational, rather than true errors.
pub trait IsError {
    /// Reports whether the value represents an error.
    fn is_error(&self) -> bool;
}

impl IsError for RDKafkaRespErr {
    fn is_error(&self) -> bool {
        *self != RDKafkaRespErr::RD_KAFKA_RESP_ERR_NO_ERROR
    }
}

impl IsError for RDKafkaConfRes {
    fn is_error(&self) -> bool {
        *self != RDKafkaConfRes::RD_KAFKA_CONF_OK
    }
}

impl IsError for RDKafkaError {
    fn is_error(&self) -> bool {
        self.0.is_some()
    }
}

/// Native rdkafka error.
#[derive(Clone)]
pub struct RDKafkaError(Option<Arc<NativePtr<rdsys::rd_kafka_error_t>>>);

unsafe impl KafkaDrop for rdsys::rd_kafka_error_t {
    const TYPE: &'static str = "error";
    const DROP: unsafe extern "C" fn(*mut Self) = rdsys::rd_kafka_error_destroy;
}

unsafe impl Send for RDKafkaError {}
unsafe impl Sync for RDKafkaError {}

impl RDKafkaError {
    pub(crate) unsafe fn from_ptr(ptr: *mut rdsys::rd_kafka_error_t) -> RDKafkaError {
        RDKafkaError(NativePtr::from_ptr(ptr).map(Arc::new))
    }

    fn ptr(&self) -> *const rdsys::rd_kafka_error_t {
        match &self.0 {
            None => ptr::null(),
            Some(p) => p.ptr(),
        }
    }

    /// Returns the error code or [`RDKafkaErrorCode::NoError`] if the error is
    /// null.
    pub fn code(&self) -> RDKafkaErrorCode {
        unsafe { rdsys::rd_kafka_error_code(self.ptr()).into() }
    }

    /// Returns the error code name, e.g., "ERR_UNKNOWN_MEMBER_ID" or an empty
    /// string if the error is null.
    pub fn name(&self) -> String {
        let cstr = unsafe { rdsys::rd_kafka_error_name(self.ptr()) };
        unsafe { CStr::from_ptr(cstr).to_string_lossy().into_owned() }
    }

    /// Returns a human readable error string or an empty string if the error is
    /// null.
    pub fn string(&self) -> String {
        let cstr = unsafe { rdsys::rd_kafka_error_string(self.ptr()) };
        unsafe { CStr::from_ptr(cstr).to_string_lossy().into_owned() }
    }

    /// Reports whether the error is a fatal error.
    ///
    /// A fatal error indicates that the client instance is no longer usable.
    pub fn is_fatal(&self) -> bool {
        unsafe { rdsys::rd_kafka_error_is_fatal(self.ptr()) != 0 }
    }

    /// Reports whether the operation that encountered the error can be retried.
    pub fn is_retriable(&self) -> bool {
        unsafe { rdsys::rd_kafka_error_is_retriable(self.ptr()) != 0 }
    }

    /// Reports whether the error is an abortable transaction error.
    pub fn txn_requires_abort(&self) -> bool {
        unsafe { rdsys::rd_kafka_error_txn_requires_abort(self.ptr()) != 0 }
    }
}

impl PartialEq for RDKafkaError {
    fn eq(&self, other: &RDKafkaError) -> bool {
        self.code() == other.code()
    }
}

impl Eq for RDKafkaError {}

impl fmt::Debug for RDKafkaError {
    fn fmt(&self, f: &mut fmt::Formatter<'_>) -> fmt::Result {
        write!(f, "RDKafkaError({})", self)
    }
}

impl fmt::Display for RDKafkaError {
    fn fmt(&self, f: &mut fmt::Formatter<'_>) -> fmt::Result {
        f.write_str(&self.string())
    }
}

impl Error for RDKafkaError {}

// TODO: consider using macro

/// Represents all possible Kafka errors.
///
/// If applicable, check the underlying [`RDKafkaErrorCode`] to get details.
#[derive(Clone, PartialEq, Eq)]
#[non_exhaustive]
pub enum KafkaError {
    /// Creation of admin operation failed.
    AdminOpCreation(String),
    /// The admin operation itself failed.
    AdminOp(RDKafkaErrorCode),
    /// The client was dropped before the operation completed.
    Canceled,
    /// Invalid client configuration.
    ClientConfig(RDKafkaConfRes, String, String, String),
    /// Client creation failed.
    ClientCreation(String),
    /// Consumer commit failed.
    ConsumerCommit(RDKafkaErrorCode),
    /// Flushing failed
    Flush(RDKafkaErrorCode),
    /// Global error.
    Global(RDKafkaErrorCode),
    /// Group list fetch failed.
    GroupListFetch(RDKafkaErrorCode),
    /// Message consumption failed.
    MessageConsumption(RDKafkaErrorCode),
    /// Message production error.
    MessageProduction(RDKafkaErrorCode),
    /// Metadata fetch error.
<<<<<<< HEAD
    MetadataFetch(RDKafkaError),
    /// Member assignment parsing failed
    MemberAssignment(String),
=======
    MetadataFetch(RDKafkaErrorCode),
>>>>>>> 978123f1
    /// No message was received.
    NoMessageReceived,
    /// Unexpected null pointer
    Nul(ffi::NulError),
    /// Offset fetch failed.
    OffsetFetch(RDKafkaErrorCode),
    /// End of partition reached.
    PartitionEOF(i32),
    /// Pause/Resume failed.
    PauseResume(String),
    /// Rebalance failed.
    Rebalance(RDKafkaErrorCode),
    /// Seeking a partition failed.
    Seek(String),
    /// Setting partition offset failed.
    SetPartitionOffset(RDKafkaErrorCode),
    /// Offset store failed.
    StoreOffset(RDKafkaErrorCode),
    /// Subscription creation failed.
    Subscription(String),
    /// Transaction error.
    Transaction(RDKafkaError),
}

impl fmt::Debug for KafkaError {
    fn fmt(&self, f: &mut fmt::Formatter<'_>) -> fmt::Result {
        match self {
            KafkaError::AdminOp(err) => write!(f, "KafkaError (Admin operation error: {})", err),
            KafkaError::AdminOpCreation(ref err) => {
                write!(f, "KafkaError (Admin operation creation error: {})", err)
            }
            KafkaError::Canceled => write!(f, "KafkaError (Client dropped)"),
            KafkaError::ClientConfig(_, ref desc, ref key, ref value) => write!(
                f,
                "KafkaError (Client config error: {} {} {})",
                desc, key, value
            ),
            KafkaError::ClientCreation(ref err) => {
                write!(f, "KafkaError (Client creation error: {})", err)
            }
            KafkaError::ConsumerCommit(err) => {
                write!(f, "KafkaError (Consumer commit error: {})", err)
            }
            KafkaError::Flush(err) => write!(f, "KafkaError (Flush error: {})", err),
            KafkaError::Global(err) => write!(f, "KafkaError (Global error: {})", err),
            KafkaError::GroupListFetch(err) => {
                write!(f, "KafkaError (Group list fetch error: {})", err)
            }
            KafkaError::MessageConsumption(err) => {
                write!(f, "KafkaError (Message consumption error: {})", err)
            }
            KafkaError::MessageProduction(err) => {
                write!(f, "KafkaError (Message production error: {})", err)
            }
            KafkaError::MetadataFetch(err) => {
                write!(f, "KafkaError (Metadata fetch error: {})", err)
            }
            KafkaError::MemberAssignment(ref err) => {
                write!(f, "KafkaError (Member assignment parsing error: {})", err)
            }
            KafkaError::NoMessageReceived => {
                write!(f, "No message received within the given poll interval")
            }
            KafkaError::Nul(_) => write!(f, "FFI null error"),
            KafkaError::OffsetFetch(err) => write!(f, "KafkaError (Offset fetch error: {})", err),
            KafkaError::PartitionEOF(part_n) => write!(f, "KafkaError (Partition EOF: {})", part_n),
            KafkaError::PauseResume(ref err) => {
                write!(f, "KafkaError (Pause/resume error: {})", err)
            }
            KafkaError::Rebalance(ref err) => write!(f, "KafkaError (Rebalance error: {})", err),
            KafkaError::Seek(ref err) => write!(f, "KafkaError (Seek error: {})", err),
            KafkaError::SetPartitionOffset(err) => {
                write!(f, "KafkaError (Set partition offset error: {})", err)
            }
            KafkaError::StoreOffset(err) => write!(f, "KafkaError (Store offset error: {})", err),
            KafkaError::Subscription(ref err) => {
                write!(f, "KafkaError (Subscription error: {})", err)
            }
            KafkaError::Transaction(err) => write!(f, "KafkaError (Transaction error: {})", err),
        }
    }
}

impl fmt::Display for KafkaError {
    fn fmt(&self, f: &mut fmt::Formatter<'_>) -> fmt::Result {
        match self {
            KafkaError::AdminOp(err) => write!(f, "Admin operation error: {}", err),
            KafkaError::AdminOpCreation(ref err) => {
                write!(f, "Admin operation creation error: {}", err)
            }
            KafkaError::Canceled => write!(f, "KafkaError (Client dropped)"),
            KafkaError::ClientConfig(_, ref desc, ref key, ref value) => {
                write!(f, "Client config error: {} {} {}", desc, key, value)
            }
            KafkaError::ClientCreation(ref err) => write!(f, "Client creation error: {}", err),
            KafkaError::ConsumerCommit(err) => write!(f, "Consumer commit error: {}", err),
            KafkaError::Flush(err) => write!(f, "Flush error: {}", err),
            KafkaError::Global(err) => write!(f, "Global error: {}", err),
            KafkaError::GroupListFetch(err) => write!(f, "Group list fetch error: {}", err),
            KafkaError::MessageConsumption(err) => write!(f, "Message consumption error: {}", err),
            KafkaError::MessageProduction(err) => write!(f, "Message production error: {}", err),
            KafkaError::MetadataFetch(err) => write!(f, "Meta data fetch error: {}", err),
            KafkaError::MemberAssignment(ref err) => write!(f, "Member assignment parsing error: {}", err),
            KafkaError::NoMessageReceived => {
                write!(f, "No message received within the given poll interval")
            }
            KafkaError::Nul(_) => write!(f, "FFI nul error"),
            KafkaError::OffsetFetch(err) => write!(f, "Offset fetch error: {}", err),
            KafkaError::PartitionEOF(part_n) => write!(f, "Partition EOF: {}", part_n),
            KafkaError::PauseResume(ref err) => write!(f, "Pause/resume error: {}", err),
            KafkaError::Rebalance(ref err) => write!(f, "Rebalance error: {}", err),
            KafkaError::Seek(ref err) => write!(f, "Seek error: {}", err),
            KafkaError::SetPartitionOffset(err) => write!(f, "Set partition offset error: {}", err),
            KafkaError::StoreOffset(err) => write!(f, "Store offset error: {}", err),
            KafkaError::Subscription(ref err) => write!(f, "Subscription error: {}", err),
            KafkaError::Transaction(err) => write!(f, "Transaction error: {}", err),
        }
    }
}

<<<<<<< HEAD
impl error::Error for KafkaError {
    fn description(&self) -> &str {
        match *self {
            KafkaError::AdminOp(_) => "Admin operation error",
            KafkaError::AdminOpCreation(_) => "Admin operation creation error",
            KafkaError::Canceled => "Client dropped",
            KafkaError::ClientConfig(_, _, _, _) => "Client config error",
            KafkaError::ClientCreation(_) => "Client creation error",
            KafkaError::ConsumerCommit(_) => "Consumer commit error",
            KafkaError::Global(_) => "Global error",
            KafkaError::GroupListFetch(_) => "Group list fetch error",
            KafkaError::MessageConsumption(_) => "Message consumption error",
            KafkaError::MessageProduction(_) => "Message production error",
            KafkaError::MetadataFetch(_) => "Meta data fetch error",
            KafkaError::MemberAssignment(_) => "Member assignment parsing error",
            KafkaError::NoMessageReceived => "No message received within the given poll interval",
            KafkaError::Nul(_) => "FFI nul error",
            KafkaError::OffsetFetch(_) => "Offset fetch error",
            KafkaError::PartitionEOF(_) => "Partition EOF error",
            KafkaError::PauseResume(_) => "Pause/resume error",
            KafkaError::Seek(_) => "Seek error",
            KafkaError::SetPartitionOffset(_) => "Set partition offset error",
            KafkaError::StoreOffset(_) => "Store offset error",
            KafkaError::Subscription(_) => "Subscription error",
        }
    }

    #[allow(clippy::match_same_arms)]
    fn cause(&self) -> Option<&dyn error::Error> {
        match *self {
=======
impl Error for KafkaError {
    fn source(&self) -> Option<&(dyn Error + 'static)> {
        match self {
>>>>>>> 978123f1
            KafkaError::AdminOp(_) => None,
            KafkaError::AdminOpCreation(_) => None,
            KafkaError::Canceled => None,
            KafkaError::ClientConfig(..) => None,
            KafkaError::ClientCreation(_) => None,
<<<<<<< HEAD
            KafkaError::ConsumerCommit(ref err) => Some(err),
            KafkaError::Global(ref err) => Some(err),
            KafkaError::GroupListFetch(ref err) => Some(err),
            KafkaError::MessageConsumption(ref err) => Some(err),
            KafkaError::MessageProduction(ref err) => Some(err),
            KafkaError::MetadataFetch(ref err) => Some(err),
            KafkaError::MemberAssignment(_) => None,
=======
            KafkaError::ConsumerCommit(err) => Some(err),
            KafkaError::Flush(err) => Some(err),
            KafkaError::Global(err) => Some(err),
            KafkaError::GroupListFetch(err) => Some(err),
            KafkaError::MessageConsumption(err) => Some(err),
            KafkaError::MessageProduction(err) => Some(err),
            KafkaError::MetadataFetch(err) => Some(err),
>>>>>>> 978123f1
            KafkaError::NoMessageReceived => None,
            KafkaError::Nul(_) => None,
            KafkaError::OffsetFetch(err) => Some(err),
            KafkaError::PartitionEOF(_) => None,
            KafkaError::PauseResume(_) => None,
            KafkaError::Rebalance(err) => Some(err),
            KafkaError::Seek(_) => None,
            KafkaError::SetPartitionOffset(err) => Some(err),
            KafkaError::StoreOffset(err) => Some(err),
            KafkaError::Subscription(_) => None,
            KafkaError::Transaction(err) => Some(err),
        }
    }
}

impl From<ffi::NulError> for KafkaError {
    fn from(err: ffi::NulError) -> KafkaError {
        KafkaError::Nul(err)
    }
}

impl KafkaError {
    /// Returns the [`RDKafkaErrorCode`] underlying this error, if any.
    #[allow(clippy::match_same_arms)]
    pub fn rdkafka_error_code(&self) -> Option<RDKafkaErrorCode> {
        match self {
            KafkaError::AdminOp(_) => None,
            KafkaError::AdminOpCreation(_) => None,
            KafkaError::Canceled => None,
            KafkaError::ClientConfig(..) => None,
            KafkaError::ClientCreation(_) => None,
            KafkaError::ConsumerCommit(err) => Some(*err),
            KafkaError::Flush(err) => Some(*err),
            KafkaError::Global(err) => Some(*err),
            KafkaError::GroupListFetch(err) => Some(*err),
            KafkaError::MessageConsumption(err) => Some(*err),
            KafkaError::MessageProduction(err) => Some(*err),
            KafkaError::MetadataFetch(err) => Some(*err),
            KafkaError::NoMessageReceived => None,
            KafkaError::Nul(_) => None,
            KafkaError::OffsetFetch(err) => Some(*err),
            KafkaError::PartitionEOF(_) => None,
            KafkaError::PauseResume(_) => None,
            KafkaError::Rebalance(err) => Some(*err),
            KafkaError::Seek(_) => None,
            KafkaError::SetPartitionOffset(err) => Some(*err),
            KafkaError::StoreOffset(err) => Some(*err),
            KafkaError::Subscription(_) => None,
            KafkaError::Transaction(err) => Some(err.code()),
        }
    }
}<|MERGE_RESOLUTION|>--- conflicted
+++ resolved
@@ -158,13 +158,9 @@
     /// Message production error.
     MessageProduction(RDKafkaErrorCode),
     /// Metadata fetch error.
-<<<<<<< HEAD
-    MetadataFetch(RDKafkaError),
+    MetadataFetch(RDKafkaErrorCode),
     /// Member assignment parsing failed
     MemberAssignment(String),
-=======
-    MetadataFetch(RDKafkaErrorCode),
->>>>>>> 978123f1
     /// No message was received.
     NoMessageReceived,
     /// Unexpected null pointer
@@ -285,56 +281,15 @@
     }
 }
 
-<<<<<<< HEAD
-impl error::Error for KafkaError {
-    fn description(&self) -> &str {
-        match *self {
-            KafkaError::AdminOp(_) => "Admin operation error",
-            KafkaError::AdminOpCreation(_) => "Admin operation creation error",
-            KafkaError::Canceled => "Client dropped",
-            KafkaError::ClientConfig(_, _, _, _) => "Client config error",
-            KafkaError::ClientCreation(_) => "Client creation error",
-            KafkaError::ConsumerCommit(_) => "Consumer commit error",
-            KafkaError::Global(_) => "Global error",
-            KafkaError::GroupListFetch(_) => "Group list fetch error",
-            KafkaError::MessageConsumption(_) => "Message consumption error",
-            KafkaError::MessageProduction(_) => "Message production error",
-            KafkaError::MetadataFetch(_) => "Meta data fetch error",
-            KafkaError::MemberAssignment(_) => "Member assignment parsing error",
-            KafkaError::NoMessageReceived => "No message received within the given poll interval",
-            KafkaError::Nul(_) => "FFI nul error",
-            KafkaError::OffsetFetch(_) => "Offset fetch error",
-            KafkaError::PartitionEOF(_) => "Partition EOF error",
-            KafkaError::PauseResume(_) => "Pause/resume error",
-            KafkaError::Seek(_) => "Seek error",
-            KafkaError::SetPartitionOffset(_) => "Set partition offset error",
-            KafkaError::StoreOffset(_) => "Store offset error",
-            KafkaError::Subscription(_) => "Subscription error",
-        }
-    }
-
-    #[allow(clippy::match_same_arms)]
-    fn cause(&self) -> Option<&dyn error::Error> {
-        match *self {
-=======
 impl Error for KafkaError {
     fn source(&self) -> Option<&(dyn Error + 'static)> {
         match self {
->>>>>>> 978123f1
             KafkaError::AdminOp(_) => None,
             KafkaError::AdminOpCreation(_) => None,
             KafkaError::Canceled => None,
             KafkaError::ClientConfig(..) => None,
             KafkaError::ClientCreation(_) => None,
-<<<<<<< HEAD
-            KafkaError::ConsumerCommit(ref err) => Some(err),
-            KafkaError::Global(ref err) => Some(err),
-            KafkaError::GroupListFetch(ref err) => Some(err),
-            KafkaError::MessageConsumption(ref err) => Some(err),
-            KafkaError::MessageProduction(ref err) => Some(err),
-            KafkaError::MetadataFetch(ref err) => Some(err),
             KafkaError::MemberAssignment(_) => None,
-=======
             KafkaError::ConsumerCommit(err) => Some(err),
             KafkaError::Flush(err) => Some(err),
             KafkaError::Global(err) => Some(err),
@@ -342,7 +297,6 @@
             KafkaError::MessageConsumption(err) => Some(err),
             KafkaError::MessageProduction(err) => Some(err),
             KafkaError::MetadataFetch(err) => Some(err),
->>>>>>> 978123f1
             KafkaError::NoMessageReceived => None,
             KafkaError::Nul(_) => None,
             KafkaError::OffsetFetch(err) => Some(err),
@@ -374,6 +328,7 @@
             KafkaError::Canceled => None,
             KafkaError::ClientConfig(..) => None,
             KafkaError::ClientCreation(_) => None,
+            KafkaError::MemberAssignment(_) => None,
             KafkaError::ConsumerCommit(err) => Some(*err),
             KafkaError::Flush(err) => Some(*err),
             KafkaError::Global(err) => Some(*err),
