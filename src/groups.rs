//! Group membership API.
<<<<<<< HEAD
use crate::rdsys;
use crate::rdsys::types::*;
use crate::error::{KafkaResult, KafkaError};
use crate::util::read_str;
=======
>>>>>>> 978123f1

use std::ffi::CStr;
use std::fmt;
use std::slice;
use std::io::Cursor;

use byteorder::{BigEndian, ReadBytesExt};
use serde::{Serialize, Deserialize};

/// Group member assignment
#[derive(Debug, Clone, PartialEq, Serialize, Deserialize)]
pub struct MemberAssignment {
    /// Kafka topic name
    pub topic: String,
    /// Assigned partitions
    pub partitions: Vec<i32>,
}

use rdkafka_sys as rdsys;
use rdkafka_sys::types::*;

use crate::util::{KafkaDrop, NativePtr};

/// Group member information container.
pub struct GroupMemberInfo(RDKafkaGroupMemberInfo);

impl GroupMemberInfo {
    /// Returns the ID of the member.
    pub fn id(&self) -> &str {
        unsafe {
            CStr::from_ptr(self.0.member_id)
                .to_str()
                .expect("Member id is not a valid UTF-8 string")
        }
    }

    /// Returns the client ID of the member.
    pub fn client_id(&self) -> &str {
        unsafe {
            CStr::from_ptr(self.0.client_id)
                .to_str()
                .expect("Client id is not a valid UTF-8 string")
        }
    }

    /// Return the client host of the member.
    pub fn client_host(&self) -> &str {
        unsafe {
            CStr::from_ptr(self.0.client_host)
                .to_str()
                .expect("Member host is not a valid UTF-8 string")
        }
    }

    /// Return the metadata of the member.
    pub fn metadata(&self) -> Option<&[u8]> {
        unsafe {
            if self.0.member_metadata.is_null() {
                None
            } else {
                Some(slice::from_raw_parts::<u8>(
                    self.0.member_metadata as *const u8,
                    self.0.member_metadata_size as usize,
                ))
            }
        }
    }

<<<<<<< HEAD
    /// Return the assignment of the member
    pub fn assignment(&self) -> KafkaResult<Vec<MemberAssignment>> {
        if self.0.member_assignment.is_null() {
            return Ok(Vec::new());
        }
        let payload = unsafe {
            slice::from_raw_parts::<u8>(
                self.0.member_assignment as *const u8,
                self.0.member_assignment_size as usize,
            )
        };
        let mut cursor = Cursor::new(payload);
        let _version = cursor.read_i16::<BigEndian>()
            .map_err(|e| KafkaError::MemberAssignment(format!("{}", e)))?;
        let assign_len = cursor.read_i32::<BigEndian>()
            .map_err(|e| KafkaError::MemberAssignment(format!("{}", e)))?;
        let mut assigns = Vec::with_capacity(assign_len as usize);
        for _ in 0..assign_len {
            let topic = read_str(&mut cursor)
                .map_err(|e| KafkaError::MemberAssignment(format!("{}", e)))?
                .to_string();
            let partition_len = cursor.read_i32::<BigEndian>()
                .map_err(|e| KafkaError::MemberAssignment(format!("{}", e)))?;
            let mut partitions = Vec::with_capacity(partition_len as usize);
            for _ in 0..partition_len {
                let partition = cursor.read_i32::<BigEndian>()
                    .map_err(|e| KafkaError::MemberAssignment(format!("{}", e)))?;
                partitions.push(partition);
=======
    /// Return the partition assignment of the member.
    pub fn assignment(&self) -> Option<&[u8]> {
        unsafe {
            if self.0.member_assignment.is_null() {
                None
            } else {
                Some(slice::from_raw_parts::<u8>(
                    self.0.member_assignment as *const u8,
                    self.0.member_assignment_size as usize,
                ))
>>>>>>> 978123f1
            }
            assigns.push(MemberAssignment { topic, partitions })
        }
        Ok(assigns)
    }
}

/// Group information container.
pub struct GroupInfo(RDKafkaGroupInfo);

impl GroupInfo {
    /// Returns the name of the group.
    pub fn name(&self) -> &str {
        unsafe {
            CStr::from_ptr(self.0.group)
                .to_str()
                .expect("Group name is not a valid UTF-8 string")
        }
    }

    /// Returns the members of the group.
    pub fn members(&self) -> &[GroupMemberInfo] {
        unsafe {
            slice::from_raw_parts(
                self.0.members as *const GroupMemberInfo,
                self.0.member_cnt as usize,
            )
        }
    }

    /// Returns the state of the group.
    pub fn state(&self) -> &str {
        unsafe {
            CStr::from_ptr(self.0.state)
                .to_str()
                .expect("State is not a valid UTF-8 string")
        }
    }

    /// Returns the protocol of the group.
    pub fn protocol(&self) -> &str {
        unsafe {
            CStr::from_ptr(self.0.protocol)
                .to_str()
                .expect("Protocol name is not a valid UTF-8 string")
        }
    }

    /// Returns the protocol type of the group.
    pub fn protocol_type(&self) -> &str {
        unsafe {
            CStr::from_ptr(self.0.protocol_type)
                .to_str()
                .expect("Protocol type is not a valid UTF-8 string")
        }
    }
}

impl fmt::Debug for GroupInfo {
    fn fmt(&self, f: &mut fmt::Formatter<'_>) -> fmt::Result {
        write!(f, "{}", self.name())
    }
}

/// List of groups.
///
/// This structure wraps the pointer returned by rdkafka-sys, and deallocates
/// all the native resources when dropped.
pub struct GroupList(NativePtr<RDKafkaGroupList>);

unsafe impl KafkaDrop for RDKafkaGroupList {
    const TYPE: &'static str = "group";
    const DROP: unsafe extern "C" fn(*mut Self) = drop_group_list;
}

unsafe extern "C" fn drop_group_list(ptr: *mut RDKafkaGroupList) {
    rdsys::rd_kafka_group_list_destroy(ptr as *const _)
}

impl GroupList {
    /// Creates a new group list given a pointer to the native rdkafka-sys group list structure.
    pub(crate) unsafe fn from_ptr(ptr: *const RDKafkaGroupList) -> GroupList {
        GroupList(NativePtr::from_ptr(ptr as *mut _).unwrap())
    }

    /// Returns all the groups in the list.
    pub fn groups(&self) -> &[GroupInfo] {
        unsafe {
            slice::from_raw_parts(self.0.groups as *const GroupInfo, self.0.group_cnt as usize)
        }
    }
}<|MERGE_RESOLUTION|>--- conflicted
+++ resolved
@@ -1,11 +1,8 @@
 //! Group membership API.
-<<<<<<< HEAD
 use crate::rdsys;
 use crate::rdsys::types::*;
 use crate::error::{KafkaResult, KafkaError};
 use crate::util::read_str;
-=======
->>>>>>> 978123f1
 
 use std::ffi::CStr;
 use std::fmt;
@@ -74,7 +71,6 @@
         }
     }
 
-<<<<<<< HEAD
     /// Return the assignment of the member
     pub fn assignment(&self) -> KafkaResult<Vec<MemberAssignment>> {
         if self.0.member_assignment.is_null() {
@@ -103,18 +99,6 @@
                 let partition = cursor.read_i32::<BigEndian>()
                     .map_err(|e| KafkaError::MemberAssignment(format!("{}", e)))?;
                 partitions.push(partition);
-=======
-    /// Return the partition assignment of the member.
-    pub fn assignment(&self) -> Option<&[u8]> {
-        unsafe {
-            if self.0.member_assignment.is_null() {
-                None
-            } else {
-                Some(slice::from_raw_parts::<u8>(
-                    self.0.member_assignment as *const u8,
-                    self.0.member_assignment_size as usize,
-                ))
->>>>>>> 978123f1
             }
             assigns.push(MemberAssignment { topic, partitions })
         }
