//! Low-level Kafka producers.
//!
//! For more information about the producers provided in rdkafka, refer to the
//! [`producer`](super) module documentation.
//!
//! ## `BaseProducer`
//!
//! The [`BaseProducer`] is a low level Kafka producer designed to be as similar
//! as possible to the underlying C librdkafka producer, while maintaining a
//! safe Rust interface.
//!
//! Production of messages is fully asynchronous. The librdkafka producer will
//! take care of buffering requests together according to configuration, and to
//! send them efficiently. Once a message has been produced, or the retry count
//! reached, a callback function called delivery callback will be called.
//!
//! The `BaseProducer` requires a [`ProducerContext`] which will be used to
//! specify the delivery callback and the
//! [`DeliveryOpaque`](ProducerContext::DeliveryOpaque). The `DeliveryOpaque` is
//! a user-defined type that the user can pass to the `send` method of the
//! producer, and that the producer will then forward to the delivery callback
//! of the corresponding message. The `DeliveryOpaque` is useful in case the
//! delivery callback requires additional information about the message (such as
//! message id for example).
//!
//! ### Calling poll
//!
//! To execute delivery callbacks the `poll` method of the producer should be
//! called regularly. If `poll` is not called, or not often enough, a
//! [`RDKafkaErrorCode::QueueFull`] error will be returned.
//!
//! ## `ThreadedProducer`
//!
//! The `ThreadedProducer` is a wrapper around the `BaseProducer` which spawns a
//! thread dedicated to calling `poll` on the producer at regular intervals, so
//! that the user doesn't have to. The thread is started when the producer is
//! created, and it will be terminated once the producer goes out of scope.
//!
//! A [`RDKafkaErrorCode::QueueFull`] error can still be returned in case the
//! polling thread is not fast enough or Kafka is not able to receive data and
//! acknowledge messages quickly enough. If this error is returned, the caller
//! should wait and try again.

use std::ffi::{CStr, CString};
use std::marker::PhantomData;
use std::mem;
use std::os::raw::c_void;
use std::ptr;
use std::slice;
use std::str;
use std::sync::atomic::{AtomicBool, Ordering};
use std::sync::Arc;
use std::thread::{self, JoinHandle};
use std::time::Duration;

use rdkafka_sys as rdsys;
use rdkafka_sys::rd_kafka_vtype_t::*;
use rdkafka_sys::types::*;

use crate::client::{Client, EventPollResult, NativeQueue};
use crate::config::{ClientConfig, FromClientConfig, FromClientConfigAndContext};
use crate::consumer::ConsumerGroupMetadata;
use crate::error::{IsError, KafkaError, KafkaResult, RDKafkaError};
use crate::log::{trace, warn};
use crate::message::{BorrowedMessage, OwnedHeaders, ToBytes};
use crate::producer::{
    DefaultProducerContext, Partitioner, Producer, ProducerContext, PurgeConfig,
};
use crate::topic_partition_list::TopicPartitionList;
use crate::util::{IntoOpaque, NativePtr, Timeout};

pub use crate::message::DeliveryResult;

use super::NoCustomPartitioner;

//
// ********** BASE PRODUCER **********
//

/// A record for the [`BaseProducer`] and [`ThreadedProducer`].
///
/// The `BaseRecord` is a structure that can be used to provide a new record to
/// [`BaseProducer::send`] or [`ThreadedProducer::send`]. Since most fields are
/// optional, a `BaseRecord` can be constructed using the builder pattern.
///
/// # Examples
///
/// This example will create a `BaseRecord` with no
/// [`DeliveryOpaque`](ProducerContext::DeliveryOpaque):
///
/// ```rust,no_run
/// # use rdkafka::producer::BaseRecord;
/// # use rdkafka::message::ToBytes;
/// let record = BaseRecord::to("topic_name")  // destination topic
///     .key(&[1, 2, 3, 4])                    // message key
///     .payload("content")                    // message payload
///     .partition(5);                         // target partition
/// ```
///
/// The following example will build a similar record, but it will use a number
/// as the `DeliveryOpaque` for the message:
///
/// ```rust,no_run
/// # use rdkafka::producer::BaseRecord;
/// # use rdkafka::message::ToBytes;
/// let record = BaseRecord::with_opaque_to("topic_name", 123) // destination topic and message id
///     .key(&[1, 2, 3, 4])                                    // message key
///     .payload("content")                                    // message payload
///     .partition(5);                                         // target partition
/// ```
#[derive(Debug)]
pub struct BaseRecord<'a, K: ToBytes + ?Sized = (), P: ToBytes + ?Sized = (), D: IntoOpaque = ()> {
    /// Required destination topic.
    pub topic: &'a str,
    /// Optional destination partition.
    pub partition: Option<i32>,
    /// Optional payload.
    pub payload: Option<&'a P>,
    /// Optional key.
    pub key: Option<&'a K>,
    /// Optional timestamp.
    ///
    /// Note that Kafka represents timestamps as the number of milliseconds
    /// since the Unix epoch.
    pub timestamp: Option<i64>,
    /// Optional message headers.
    pub headers: Option<OwnedHeaders>,
    /// Required delivery opaque (defaults to `()` if not required).
    pub delivery_opaque: D,
}

impl<'a, K: ToBytes + ?Sized, P: ToBytes + ?Sized, D: IntoOpaque> BaseRecord<'a, K, P, D> {
    /// Creates a new record with the specified topic name and delivery opaque.
    pub fn with_opaque_to(topic: &'a str, delivery_opaque: D) -> BaseRecord<'a, K, P, D> {
        BaseRecord {
            topic,
            partition: None,
            payload: None,
            key: None,
            timestamp: None,
            headers: None,
            delivery_opaque,
        }
    }

    /// Sets the destination partition of the record.
    pub fn partition(mut self, partition: i32) -> BaseRecord<'a, K, P, D> {
        self.partition = Some(partition);
        self
    }

    /// Sets the payload of the record.
    pub fn payload(mut self, payload: &'a P) -> BaseRecord<'a, K, P, D> {
        self.payload = Some(payload);
        self
    }

    /// Sets the key of the record.
    pub fn key(mut self, key: &'a K) -> BaseRecord<'a, K, P, D> {
        self.key = Some(key);
        self
    }

    /// Sets the timestamp of the record.
    ///
    /// Note that Kafka represents timestamps as the number of milliseconds
    /// since the Unix epoch.
    pub fn timestamp(mut self, timestamp: i64) -> BaseRecord<'a, K, P, D> {
        self.timestamp = Some(timestamp);
        self
    }

    /// Sets the headers of the record.
    pub fn headers(mut self, headers: OwnedHeaders) -> BaseRecord<'a, K, P, D> {
        self.headers = Some(headers);
        self
    }

    /// Sets the destination topic of the record.
    pub fn topic(mut self, topic: &'a str) -> BaseRecord<'a, K, P, D> {
        self.topic = topic;
        self
    }

    /// Sets the delivery opaque of the record.
    pub fn delivery_opaque(mut self, delivery_opaque: D) -> BaseRecord<'a, K, P, D> {
        self.delivery_opaque = delivery_opaque;
        self
    }
}

impl<'a, K: ToBytes + ?Sized, P: ToBytes + ?Sized> BaseRecord<'a, K, P, ()> {
    /// Creates a new record with the specified topic name.
    pub fn to(topic: &'a str) -> BaseRecord<'a, K, P, ()> {
        BaseRecord {
            topic,
            partition: None,
            payload: None,
            key: None,
            timestamp: None,
            headers: None,
            delivery_opaque: (),
        }
    }
}

unsafe extern "C" fn partitioner_cb<Part: Partitioner, C: ProducerContext<Part>>(
    topic: *const RDKafkaTopic,
    keydata: *const c_void,
    keylen: usize,
    partition_cnt: i32,
    rkt_opaque: *mut c_void,
    _msg_opaque: *mut c_void,
) -> i32 {
    let topic_name = CStr::from_ptr(rdsys::rd_kafka_topic_name(topic));
    let topic_name = str::from_utf8_unchecked(topic_name.to_bytes());

    let is_partition_available = |p: i32| rdsys::rd_kafka_topic_partition_available(topic, p) == 1;

    let key = if keydata.is_null() {
        None
    } else {
        Some(slice::from_raw_parts(keydata as *const u8, keylen))
    };

    let producer_context = &mut *(rkt_opaque as *mut C);

    producer_context
        .get_custom_partitioner()
        .expect("custom partitioner is not set")
        .partition(topic_name, key, partition_cnt, is_partition_available)
}

impl FromClientConfig for BaseProducer<DefaultProducerContext> {
    /// Creates a new `BaseProducer` starting from a configuration.
    fn from_config(config: &ClientConfig) -> KafkaResult<BaseProducer<DefaultProducerContext>> {
        BaseProducer::from_config_and_context(config, DefaultProducerContext)
    }
}

impl<C, Part> FromClientConfigAndContext<C> for BaseProducer<C, Part>
where
    Part: Partitioner,
    C: ProducerContext<Part>,
{
    /// Creates a new `BaseProducer` starting from a configuration and a
    /// context.
    ///
    /// SAFETY: Raw pointer to custom partitioner is used as opaque.
    /// It's comes from reference to field in producer context so it's valid as the context is valid.
    fn from_config_and_context(
        config: &ClientConfig,
        context: C,
    ) -> KafkaResult<BaseProducer<C, Part>> {
        let native_config = config.create_native_config()?;
        let context = Arc::new(context);

        if context.get_custom_partitioner().is_some() {
            let default_topic_config =
                unsafe { rdsys::rd_kafka_conf_get_default_topic_conf(native_config.ptr()) };
            unsafe {
                rdsys::rd_kafka_topic_conf_set_opaque(
                    default_topic_config,
                    Arc::as_ptr(&context) as *mut c_void,
                )
            };
            unsafe {
                rdsys::rd_kafka_topic_conf_set_partitioner_cb(
                    default_topic_config,
                    Some(partitioner_cb::<Part, C>),
                )
            }
        }

        unsafe {
            rdsys::rd_kafka_conf_set_events(
                native_config.ptr(),
                rdsys::RD_KAFKA_EVENT_DR
                    | rdsys::RD_KAFKA_EVENT_STATS
                    | rdsys::RD_KAFKA_EVENT_ERROR
                    | rdsys::RD_KAFKA_EVENT_OAUTHBEARER_TOKEN_REFRESH,
            )
        };
        let client = Client::new_context_arc(
            config,
            native_config,
            RDKafkaType::RD_KAFKA_PRODUCER,
            context,
        )?;
        Ok(BaseProducer::from_client(client))
    }
}

/// Lowest level Kafka producer.
///
/// The `BaseProducer` needs to be polled at regular intervals in order to serve
/// queued delivery report callbacks (for more information, refer to the
/// module-level documentation).
///
/// # Example usage
///
/// This code will send a message to Kafka. No custom [`ProducerContext`] is
/// specified, so the [`DefaultProducerContext`] will be used. To see how to use
/// a producer context, refer to the examples in the [`examples`] folder.
///
/// ```rust
/// use rdkafka::config::ClientConfig;
/// use rdkafka::producer::{BaseProducer, BaseRecord, Producer};
/// use std::time::Duration;
///
/// let producer: BaseProducer = ClientConfig::new()
///     .set("bootstrap.servers", "kafka:9092")
///     .create()
///     .expect("Producer creation error");
///
/// producer.send(
///     BaseRecord::to("destination_topic")
///         .payload("this is the payload")
///         .key("and this is a key"),
/// ).expect("Failed to enqueue");
///
/// // Poll at regular intervals to process all the asynchronous delivery events.
/// for _ in 0..10 {
///     producer.poll(Duration::from_millis(100));
/// }
///
/// // And/or flush the producer before dropping it.
/// producer.flush(Duration::from_secs(1));
/// ```
///
/// [`examples`]: https://github.com/fede1024/rust-rdkafka/blob/master/examples/
///
pub struct BaseProducer<C = DefaultProducerContext, Part = NoCustomPartitioner>
where
    Part: Partitioner,
    C: ProducerContext<Part>,
{
    client: Client<C>,
    queue: NativeQueue,
    _partitioner: PhantomData<Part>,
    min_poll_interval: Timeout,
}

impl<C, Part> BaseProducer<C, Part>
where
    Part: Partitioner,
    C: ProducerContext<Part>,
{
    /// Creates a base producer starting from a Client.
    fn from_client(client: Client<C>) -> BaseProducer<C, Part> {
        let queue = client.main_queue();
        BaseProducer {
            client,
            queue,
            _partitioner: PhantomData,
            min_poll_interval: Timeout::After(Duration::from_millis(100)),
        }
    }

    /// Polls the producer
    ///
    /// Regular calls to `poll` are required to process the events and execute
    /// the message delivery callbacks.
    pub fn poll<T: Into<Timeout>>(&self, timeout: T) {
<<<<<<< HEAD
        let ev = match self.client().poll_event(&self.queue, timeout.into()) {
            Some(e) => e,
            None => return,
        };

        let evtype = unsafe { rdsys::rd_kafka_event_type(ev.ptr()) };
        match evtype {
            rdsys::RD_KAFKA_EVENT_DR => self.handle_delivery_report_event(ev),
            rdsys::RD_KAFKA_EVENT_ERROR if self.client.queue_poll_error_cb.is_some() => {
                let queue_poll_error_cb = self.client.queue_poll_error_cb.unwrap();
                let event_error_str = unsafe {
                    let event_error_str = rdsys::rd_kafka_event_error_string(ev.ptr());
                    CStr::from_ptr(event_error_str).to_string_lossy()
                };
                queue_poll_error_cb(String::from(event_error_str))
            }
            _ => {
                let evname = unsafe {
                    let evname = rdsys::rd_kafka_event_name(ev.ptr());
                    CStr::from_ptr(evname).to_string_lossy()
                };
                warn!("Ignored event '{}' on base producer poll", evname);
=======
        let event = self.client().poll_event(&self.queue, timeout.into());
        if let EventPollResult::Event(ev) = event {
            let evtype = unsafe { rdsys::rd_kafka_event_type(ev.ptr()) };
            match evtype {
                rdsys::RD_KAFKA_EVENT_DR => self.handle_delivery_report_event(ev),
                _ => {
                    let evname = unsafe {
                        let evname = rdsys::rd_kafka_event_name(ev.ptr());
                        CStr::from_ptr(evname).to_string_lossy()
                    };
                    warn!("Ignored event '{}' on base producer poll", evname);
                }
>>>>>>> f71185ce
            }
        }
    }

    fn handle_delivery_report_event(&self, event: NativePtr<RDKafkaEvent>) {
        let max_messages = unsafe { rdsys::rd_kafka_event_message_count(event.ptr()) };
        let messages: Vec<*const RDKafkaMessage> = Vec::with_capacity(max_messages);

        let mut messages = mem::ManuallyDrop::new(messages);
        let messages = unsafe {
            let msgs_cnt = rdsys::rd_kafka_event_message_array(
                event.ptr(),
                messages.as_mut_ptr(),
                max_messages,
            );
            Vec::from_raw_parts(messages.as_mut_ptr(), msgs_cnt, max_messages)
        };

        let ev = Arc::new(event);
        for msg in messages {
            let delivery_result =
                unsafe { BorrowedMessage::from_dr_event(msg as *mut _, ev.clone(), self.client()) };
            let delivery_opaque = unsafe { C::DeliveryOpaque::from_ptr((*msg)._private) };
            self.context().delivery(&delivery_result, delivery_opaque);
        }
    }

    /// Returns a pointer to the native Kafka client.
    fn native_ptr(&self) -> *mut RDKafka {
        self.client.native_ptr()
    }

    /// Sends a message to Kafka.
    ///
    /// Message fields such as key, payload, partition, timestamp etc. are
    /// provided to this method via a [`BaseRecord`]. If the message is
    /// correctly enqueued in the producer's memory buffer, the method will take
    /// ownership of the record and return immediately; in case of failure to
    /// enqueue, the original record is returned, alongside an error code. If
    /// the message fails to be produced after being enqueued in the buffer, the
    /// [`ProducerContext::delivery`] method will be called asynchronously, with
    /// the provided [`ProducerContext::DeliveryOpaque`].
    ///
    /// When no partition is specified the underlying Kafka library picks a
    /// partition based on a hash of the key. If no key is specified, a random
    /// partition will be used. To correctly handle errors, the delivery
    /// callback should be implemented.
    ///
    /// Note that this method will never block.
    // Simplifying the return type requires generic associated types, which are
    // unstable.
    #[allow(clippy::result_large_err)]
    pub fn send<'a, K, P>(
        &self,
        mut record: BaseRecord<'a, K, P, C::DeliveryOpaque>,
    ) -> Result<(), (KafkaError, BaseRecord<'a, K, P, C::DeliveryOpaque>)>
    where
        K: ToBytes + ?Sized,
        P: ToBytes + ?Sized,
    {
        fn as_bytes(opt: Option<&(impl ?Sized + ToBytes)>) -> (*mut c_void, usize) {
            match opt.map(ToBytes::to_bytes) {
                None => (ptr::null_mut(), 0),
                Some(p) => (p.as_ptr() as *mut c_void, p.len()),
            }
        }
        let (payload_ptr, payload_len) = as_bytes(record.payload);
        let (key_ptr, key_len) = as_bytes(record.key);
        let topic_cstring = CString::new(record.topic).unwrap();
        let opaque_ptr = record.delivery_opaque.into_ptr();
        let produce_error = unsafe {
            rdsys::rd_kafka_producev(
                self.native_ptr(),
                RD_KAFKA_VTYPE_TOPIC,
                topic_cstring.as_ptr(),
                RD_KAFKA_VTYPE_PARTITION,
                record.partition.unwrap_or(-1),
                RD_KAFKA_VTYPE_MSGFLAGS,
                rdsys::RD_KAFKA_MSG_F_COPY,
                RD_KAFKA_VTYPE_VALUE,
                payload_ptr,
                payload_len,
                RD_KAFKA_VTYPE_KEY,
                key_ptr,
                key_len,
                RD_KAFKA_VTYPE_OPAQUE,
                opaque_ptr,
                RD_KAFKA_VTYPE_TIMESTAMP,
                record.timestamp.unwrap_or(0),
                RD_KAFKA_VTYPE_HEADERS,
                record
                    .headers
                    .as_ref()
                    .map_or(ptr::null_mut(), OwnedHeaders::ptr),
                RD_KAFKA_VTYPE_END,
            )
        };
        if produce_error.is_error() {
            record.delivery_opaque = unsafe { C::DeliveryOpaque::from_ptr(opaque_ptr) };
            Err((KafkaError::MessageProduction(produce_error.into()), record))
        } else {
            // The kafka producer now owns the headers
            mem::forget(record.headers);
            Ok(())
        }
    }
}

impl<C, Part> Producer<C, Part> for BaseProducer<C, Part>
where
    Part: Partitioner,
    C: ProducerContext<Part>,
{
    fn client(&self) -> &Client<C> {
        &self.client
    }

    // As this library uses the rdkafka Event API, flush will not call rd_kafka_poll() but instead wait for
    // the librdkafka-handled message count to reach zero. Runs until value reaches zero or timeout.
    fn flush<T: Into<Timeout>>(&self, timeout: T) -> KafkaResult<()> {
        let mut timeout = timeout.into();
        loop {
            let op_timeout = std::cmp::min(timeout, self.min_poll_interval);
            if self.in_flight_count() > 0 {
                unsafe { rdsys::rd_kafka_flush(self.native_ptr(), 0) };
                self.poll(op_timeout);
            } else {
                return Ok(());
            }

            if op_timeout >= timeout {
                let ret = unsafe { rdsys::rd_kafka_flush(self.native_ptr(), 0) };
                if ret.is_error() {
                    return Err(KafkaError::Flush(ret.into()));
                } else {
                    return Ok(());
                }
            }
            timeout -= op_timeout;
        }
    }

    fn purge(&self, flags: PurgeConfig) {
        let ret = unsafe { rdsys::rd_kafka_purge(self.native_ptr(), flags.flag_bits) };
        if ret.is_error() {
            panic!(
                "According to librdkafka's doc, calling this with valid arguments on a producer \
                    can only result in a success, but it still failed: {}",
                RDKafkaErrorCode::from(ret)
            )
        }
    }

    fn in_flight_count(&self) -> i32 {
        unsafe { rdsys::rd_kafka_outq_len(self.native_ptr()) }
    }

    fn init_transactions<T: Into<Timeout>>(&self, timeout: T) -> KafkaResult<()> {
        let ret = unsafe {
            RDKafkaError::from_ptr(rdsys::rd_kafka_init_transactions(
                self.native_ptr(),
                timeout.into().as_millis(),
            ))
        };
        if ret.is_error() {
            Err(KafkaError::Transaction(ret))
        } else {
            Ok(())
        }
    }

    fn begin_transaction(&self) -> KafkaResult<()> {
        let ret =
            unsafe { RDKafkaError::from_ptr(rdsys::rd_kafka_begin_transaction(self.native_ptr())) };
        if ret.is_error() {
            Err(KafkaError::Transaction(ret))
        } else {
            Ok(())
        }
    }

    fn send_offsets_to_transaction<T: Into<Timeout>>(
        &self,
        offsets: &TopicPartitionList,
        cgm: &ConsumerGroupMetadata,
        timeout: T,
    ) -> KafkaResult<()> {
        let ret = unsafe {
            RDKafkaError::from_ptr(rdsys::rd_kafka_send_offsets_to_transaction(
                self.native_ptr(),
                offsets.ptr(),
                cgm.ptr(),
                timeout.into().as_millis(),
            ))
        };
        if ret.is_error() {
            Err(KafkaError::Transaction(ret))
        } else {
            Ok(())
        }
    }

    fn commit_transaction<T: Into<Timeout>>(&self, timeout: T) -> KafkaResult<()> {
        // rd_kafka_commit_transaction will call flush but the user must call poll in order to
        // server the event queue. In order to avoid blocking here forever on the base producer,
        // we call Flush that will flush the outstanding messages and serve the event queue.
        // https://github.com/confluentinc/librdkafka/blob/95a542c87c61d2c45b445f91c73dd5442eb04f3c/src/rdkafka.h#L10231
        // The recommended timeout here is -1 (never, i.e, infinite).
        let timeout = timeout.into();
        self.flush(timeout)?;
        let ret = unsafe {
            RDKafkaError::from_ptr(rdsys::rd_kafka_commit_transaction(
                self.native_ptr(),
                timeout.as_millis(),
            ))
        };
        if ret.is_error() {
            Err(KafkaError::Transaction(ret))
        } else {
            Ok(())
        }
    }

    fn abort_transaction<T: Into<Timeout>>(&self, timeout: T) -> KafkaResult<()> {
        let ret = unsafe {
            RDKafkaError::from_ptr(rdsys::rd_kafka_abort_transaction(
                self.native_ptr(),
                timeout.into().as_millis(),
            ))
        };
        if ret.is_error() {
            Err(KafkaError::Transaction(ret))
        } else {
            Ok(())
        }
    }
}

impl<C, Part: Partitioner> Drop for BaseProducer<C, Part>
where
    C: ProducerContext<Part>,
{
    fn drop(&mut self) {
        self.purge(PurgeConfig::default().queue().inflight());
        // Still have to flush after purging to get the results that have been made ready by the purge
        if let Err(err) = self.flush(Timeout::After(Duration::from_millis(500))) {
            warn!(
                "Failed to flush outstanding messages while dropping the producer: {:?}",
                err
            );
        }
    }
}

//
// ********** THREADED PRODUCER **********
//

/// A low-level Kafka producer with a separate thread for event handling.
///
/// The `ThreadedProducer` is a [`BaseProducer`] with a separate thread
/// dedicated to calling `poll` at regular intervals in order to execute any
/// queued events, such as delivery notifications. The thread will be
/// automatically stopped when the producer is dropped.
#[must_use = "The threaded producer will stop immediately if unused"]
pub struct ThreadedProducer<C, Part: Partitioner = NoCustomPartitioner>
where
    C: ProducerContext<Part> + 'static,
{
    producer: Arc<BaseProducer<C, Part>>,
    should_stop: Arc<AtomicBool>,
    handle: Option<Arc<JoinHandle<()>>>,
}

impl FromClientConfig for ThreadedProducer<DefaultProducerContext, NoCustomPartitioner> {
    fn from_config(config: &ClientConfig) -> KafkaResult<ThreadedProducer<DefaultProducerContext>> {
        ThreadedProducer::from_config_and_context(config, DefaultProducerContext)
    }
}

impl<C, Part> FromClientConfigAndContext<C> for ThreadedProducer<C, Part>
where
    Part: Partitioner + Send + Sync + 'static,
    C: ProducerContext<Part> + 'static,
{
    fn from_config_and_context(
        config: &ClientConfig,
        context: C,
    ) -> KafkaResult<ThreadedProducer<C, Part>> {
        let producer = Arc::new(BaseProducer::from_config_and_context(config, context)?);
        let should_stop = Arc::new(AtomicBool::new(false));
        let thread = {
            let producer = Arc::clone(&producer);
            let should_stop = should_stop.clone();
            thread::Builder::new()
                .name("producer polling thread".to_string())
                .spawn(move || {
                    trace!("Polling thread loop started");
                    loop {
                        producer.poll(Duration::from_millis(100));
                        if should_stop.load(Ordering::Relaxed) {
                            // We received nothing and the thread should
                            // stop, so break the loop.
                            break;
                        }
                    }
                    trace!("Polling thread loop terminated");
                })
                .expect("Failed to start polling thread")
        };
        Ok(ThreadedProducer {
            producer,
            should_stop,
            handle: Some(Arc::new(thread)),
        })
    }
}

impl<C, Part> ThreadedProducer<C, Part>
where
    Part: Partitioner,
    C: ProducerContext<Part> + 'static,
{
    /// Sends a message to Kafka.
    ///
    /// See the documentation for [`BaseProducer::send`] for details.
    // Simplifying the return type requires generic associated types, which are
    // unstable.
    #[allow(clippy::result_large_err)]
    pub fn send<'a, K, P>(
        &self,
        record: BaseRecord<'a, K, P, C::DeliveryOpaque>,
    ) -> Result<(), (KafkaError, BaseRecord<'a, K, P, C::DeliveryOpaque>)>
    where
        K: ToBytes + ?Sized,
        P: ToBytes + ?Sized,
    {
        self.producer.send(record)
    }

    /// Polls the internal producer.
    ///
    /// This is not normally required since the `ThreadedProducer` has a thread
    /// dedicated to calling `poll` regularly.
    pub fn poll<T: Into<Timeout>>(&self, timeout: T) {
        self.producer.poll(timeout);
    }
}

impl<C, Part> Producer<C, Part> for ThreadedProducer<C, Part>
where
    Part: Partitioner,
    C: ProducerContext<Part> + 'static,
{
    fn client(&self) -> &Client<C> {
        self.producer.client()
    }

    fn flush<T: Into<Timeout>>(&self, timeout: T) -> KafkaResult<()> {
        self.producer.flush(timeout)
    }

    fn purge(&self, flags: PurgeConfig) {
        self.producer.purge(flags)
    }

    fn in_flight_count(&self) -> i32 {
        self.producer.in_flight_count()
    }

    fn init_transactions<T: Into<Timeout>>(&self, timeout: T) -> KafkaResult<()> {
        self.producer.init_transactions(timeout)
    }

    fn begin_transaction(&self) -> KafkaResult<()> {
        self.producer.begin_transaction()
    }

    fn send_offsets_to_transaction<T: Into<Timeout>>(
        &self,
        offsets: &TopicPartitionList,
        cgm: &ConsumerGroupMetadata,
        timeout: T,
    ) -> KafkaResult<()> {
        self.producer
            .send_offsets_to_transaction(offsets, cgm, timeout)
    }

    fn commit_transaction<T: Into<Timeout>>(&self, timeout: T) -> KafkaResult<()> {
        self.producer.commit_transaction(timeout)
    }

    fn abort_transaction<T: Into<Timeout>>(&self, timeout: T) -> KafkaResult<()> {
        self.producer.abort_transaction(timeout)
    }
}

impl<C: ProducerContext + 'static> Clone for ThreadedProducer<C> {
    fn clone(&self) -> Self {
        Self {
            producer: Arc::clone(&self.producer),
            should_stop: Arc::clone(&self.should_stop),
            handle: self.handle.clone(),
        }
    }
}

impl<C, Part> Drop for ThreadedProducer<C, Part>
where
    Part: Partitioner,
    C: ProducerContext<Part> + 'static,
{
    fn drop(&mut self) {
        trace!("Destroy ThreadedProducer");
        if let Some(handle) = self.handle.take().and_then(Arc::into_inner) {
            trace!("Stopping polling");
            self.should_stop.store(true, Ordering::Relaxed);
            trace!("Waiting for polling thread termination");
            match handle.join() {
                Ok(()) => trace!("Polling stopped"),
                Err(e) => warn!("Failure while terminating thread: {:?}", e),
            };
        }
        trace!("ThreadedProducer destroyed");
    }
}<|MERGE_RESOLUTION|>--- conflicted
+++ resolved
@@ -362,35 +362,19 @@
     /// Regular calls to `poll` are required to process the events and execute
     /// the message delivery callbacks.
     pub fn poll<T: Into<Timeout>>(&self, timeout: T) {
-<<<<<<< HEAD
-        let ev = match self.client().poll_event(&self.queue, timeout.into()) {
-            Some(e) => e,
-            None => return,
-        };
-
-        let evtype = unsafe { rdsys::rd_kafka_event_type(ev.ptr()) };
-        match evtype {
-            rdsys::RD_KAFKA_EVENT_DR => self.handle_delivery_report_event(ev),
-            rdsys::RD_KAFKA_EVENT_ERROR if self.client.queue_poll_error_cb.is_some() => {
-                let queue_poll_error_cb = self.client.queue_poll_error_cb.unwrap();
-                let event_error_str = unsafe {
-                    let event_error_str = rdsys::rd_kafka_event_error_string(ev.ptr());
-                    CStr::from_ptr(event_error_str).to_string_lossy()
-                };
-                queue_poll_error_cb(String::from(event_error_str))
-            }
-            _ => {
-                let evname = unsafe {
-                    let evname = rdsys::rd_kafka_event_name(ev.ptr());
-                    CStr::from_ptr(evname).to_string_lossy()
-                };
-                warn!("Ignored event '{}' on base producer poll", evname);
-=======
         let event = self.client().poll_event(&self.queue, timeout.into());
         if let EventPollResult::Event(ev) = event {
             let evtype = unsafe { rdsys::rd_kafka_event_type(ev.ptr()) };
             match evtype {
                 rdsys::RD_KAFKA_EVENT_DR => self.handle_delivery_report_event(ev),
+                rdsys::RD_KAFKA_EVENT_ERROR if self.client.queue_poll_error_cb.is_some() => {
+                    let queue_poll_error_cb = self.client.queue_poll_error_cb.unwrap();
+                    let event_error_str = unsafe {
+                        let event_error_str = rdsys::rd_kafka_event_error_string(ev.ptr());
+                        CStr::from_ptr(event_error_str).to_string_lossy()
+                    };
+                    queue_poll_error_cb(String::from(event_error_str))
+                },
                 _ => {
                     let evname = unsafe {
                         let evname = rdsys::rd_kafka_event_name(ev.ptr());
@@ -398,7 +382,6 @@
                     };
                     warn!("Ignored event '{}' on base producer poll", evname);
                 }
->>>>>>> f71185ce
             }
         }
     }
