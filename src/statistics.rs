--- conflicted
+++ resolved
@@ -14,14 +14,8 @@
 
 use serde::Deserialize;
 
-<<<<<<< HEAD
-/// Statistics from librdkafka. Refer to the [librdkafka documentation](https://github.com/edenhill/librdkafka/wiki/Statistics)
-/// for details.
-#[derive(Deserialize, Debug)]
-=======
 /// Overall statistics.
 #[derive(Deserialize, Debug, Default, Clone)]
->>>>>>> 978123f1
 pub struct Statistics {
     /// The name of the librdkafka handle.
     pub name: String,
